--- conflicted
+++ resolved
@@ -169,35 +169,10 @@
     }
 
     /// Parse a text item.
-<<<<<<< HEAD
-    fn text_item(&mut self, attributes: Vec<Attribute>) -> Result<Item> {
-        let node_type = self.node_type()?;
-        let item =
-            match node_type {
-                Type::Backquote => self.inline_code(attributes)?,
-                Type::Caret => self.superscript(attributes)?,
-                Type::DoubleBackquote => self.unconstrained_inline_code(attributes)?,
-                Type::DoubleStar => self.unconstrained_bold(attributes)?,
-                Type::DoubleUnderscore => self.unconstrained_italic(attributes)?,
-                Type::NumberSign => self.mark(attributes)?,
-                Type::OpenSquareBracket => {
-                    if !attributes.is_empty() {
-                        return Err(self.unexpected_token("["));
-                    }
-                    let attributes = self.attributes()?;
-                    self.text_item(attributes)?
-                },
-                Type::Space => self.space()?,
-                Type::Star => self.bold(attributes)?,
-                Type::Tilde => self.subscript(attributes)?,
-                Type::Underscore => self.italic(attributes)?,
-                Type::Word => self.word()?,
-                _ => return Err(Error::Msg(format!("Should have got text token, but got {:?}", node_type))), // TODO: better error.
-=======
     fn text_item(&mut self, mut attributes: Vec<Attribute>) -> Result<Item> {
         if *self.tokens.peek()? == OpenSquareBracket {
             if !attributes.is_empty() {
-                bail!(self.unexpected_token("["));
+                return Err(self.unexpected_token("["));
             }
             attributes = self.attributes()?;
         }
@@ -215,8 +190,7 @@
                 Tilde => Self::subscript,
                 Underscore => Self::italic,
                 Word(_) => Self::word,
-                ref node => bail!("Should have got text token, but got {:?}", node), // TODO: better error.
->>>>>>> 17f8f7b6
+                ref node => return Err(Error::Msg(format!("Should have got text token, but got {:?}", node))), // TODO: better error.
             };
         let item = func(self, attributes)?;
         Ok(item)
